seed: 3
run_name: "test"

dataset:
<<<<<<< HEAD
  nc_file: "/w/nobackup/385/scratch-space/expires-2025-Apr-01/3D_atmosphere_updated_z.nc"
  # nc_file: "C:/Users/micke/Downloads/3D_atmosphere_updated_z.nc"
  batch_size: 1
  points_per_batch: 50000 # dataset is define as 2
=======
  nc_file: "C:/Users/micke/Downloads/3D_atmosphere_preprocessed.nc"
  batch_size: 50000
  #points_per_batch: 500000 # dataset is define as 2
>>>>>>> 4d70c84e
  shuffle: False
  num_workers: 8
  prefetch_factor: 2

  variables:
    inputs: 
      geopotential_height: "z"
      specific_humidity: "q"
      pressure_level: "pressure_level"
      latitude: "latitude"
      longitude: "longitude"
    target: 
      temperature: "t"


model:
  ### SIREN
  # _target_: "models.Siren_simple.Siren"
  # in_features: 4  # (lat, lon, geopotential_height)
  # out_features: 1 # temp
  # outermost_linear: False
  # num_hidden_layers: 5
  # hidden_size: 256
  # init_params:
  #   w0: 30.0       # Parameter for the sine activation, if used.     
  #   w1: 30.0       # Hidden Omega
  #   activation: "sine"

  ### SIREN_KAN
  _target_: "models.Siren_kan.Siren_KAN"
  in_features: 4  # (lat, lon, geopotential_height)
  out_features: 1 # temp
  outermost_linear: False
  hidden_size: 64
  num_hidden_layers: 3
  init_params:
    w0: 30.0       # Parameter for the sine activation, if used.     
    w1: 30.0       # Hidden Omega
    activation: "sine"

  ### MLP
  # _target_: "models.MLP.MLPModel"
  # name: MLP_ReLU
  # input_dim: 3  # (lat, lon, geopotential_height)
  # hidden_layers: [256, 256, 256, 256]  # 4-layer MLP with 256 neurons each
  # activation: ReLU
  # output_dim: 1  # Temperature
  # loss: MSELoss

  # _target_: "models.finer.FinerModel"
  # in_features: 4  # (x,y,z, geopotential_height)
  # out_features: 1 # temp
  # num_hidden_layers: 5
  # hidden_size: 256
  # init_params:
  #   w0: 30.0       # Parameter for the sine activation, if used.
  #   w1: 30.0 # Hidden Omega
  #   activation: "finer" # finer-siren default, any other value will give basic siren - we can use this to make other finer models
    
  optimizer_config: #default is for adam
    type: "Adam"
    learning_rate: 0.0001 #default for adam
    params:
      betas: [0.9, 0.999]
      eps: 1e-8  #this Parameter will cause the biggest changes to training ease and stability
      
  scheduler:
    type: "CosineAnnealingLR"
    params:
      T_max: 10 #number of iterations per cycle
      eta_min: 1e-8 #min learning rate
      #interval: "epoch" # update per epoch
    
  loss_config:
    type: "MSELoss"
    params:
      reduction: "mean"
      
    physics_weight: 1.0              
    regularizer_weight: 0.1
    regularizer_norm: "L2" # L1 (mean abs) or L2   (mean^2)


trainer:
   max_epochs: 1
   #accumulate_grad_batches: 4
   callbacks:
     INRLoggerCallback:
       monitor_metrics:
         - "train/data_loss"
         #- "train/physics_loss"
         #- "train/physics_regulariser"
         #- "train/total_loss"
       mode: "min"
       save_path: "checkpoints"
       
       
wandb:
  project: "3D_Atmosphere"
  entity: "mickell-als10-tco"
  log_model: True



pointcloud:
  resolution:
    num_lats: 720
    num_lons: 1440
    num_geopotential_heights: 1000
  lat_range: [-90,90]
  lon_range: [-180,180]
  geopotential_height_range: [-428.6875, 48664.082] # default is range of entire dataset in training -428.6875, 48664.082
  

model_checkpoint: "./checkpoints/this_model.pth" #example  
  <|MERGE_RESOLUTION|>--- conflicted
+++ resolved
@@ -2,16 +2,10 @@
 run_name: "test"
 
 dataset:
-<<<<<<< HEAD
   nc_file: "/w/nobackup/385/scratch-space/expires-2025-Apr-01/3D_atmosphere_updated_z.nc"
   # nc_file: "C:/Users/micke/Downloads/3D_atmosphere_updated_z.nc"
-  batch_size: 1
-  points_per_batch: 50000 # dataset is define as 2
-=======
-  nc_file: "C:/Users/micke/Downloads/3D_atmosphere_preprocessed.nc"
   batch_size: 50000
-  #points_per_batch: 500000 # dataset is define as 2
->>>>>>> 4d70c84e
+  # points_per_batch: 50000 # dataset is define as 2
   shuffle: False
   num_workers: 8
   prefetch_factor: 2
