seed: 42
run_name: "finer_12480-iter"
dataset:
<<<<<<< HEAD
  nc_file: "C:/Users/micke/Downloads/3D_atmosphere_preprocessed_again.nc"
  batch_size: 750000
=======
  # nc_file: "C:/Users/micke/Downloads/3D_atmosphere_preprocessed_again.nc"
  nc_file: "/w/nobackup/385/scratch-space/expires-2025-Apr-01/3D_atmosphere_preprocessed_again.nc"
  batch_size: 1000000
>>>>>>> 2fcdcaa2
  shuffle: False
  num_workers: 8
  prefetch_factor: 2

  variables:
    inputs: 
      geopotential_height: "z"
      specific_humidity: "q"
      pressure_level: "pressure_level"
      latitude: "latitude"
      longitude: "longitude"
    target: 
      temperature: "t"


model:
  ### SIREN
  # _target_: "models.Siren_simple.Siren"
  # in_features: 4  # (lat, lon, geopotential_height)
  # out_features: 1 # temp
  # outermost_linear: False
  # num_hidden_layers: 5
  # hidden_size: 256
  # init_params:
  #   w0: 30.0       # Parameter for the sine activation, if used.     
  #   w1: 30.0       # Hidden Omega
  #   activation: "sine"

  ### SIREN_KAN
  # _target_: "models.Siren_kan.Siren_KAN"
  # in_features: 4  # (lat, lon, geopotential_height)
  # out_features: 1 # temp
  # outermost_linear: False
  # hidden_size: 64
  # num_hidden_layers: 3
  # init_params:
  #   w0: 30.0       # Parameter for the sine activation, if used.     
  #   w1: 30.0       # Hidden Omega
  #   activation: "sine"

  ### MLP
  # _target_: "models.MLP.MLPModel"
  # name: MLP_ReLU
  # input_dim: 3  # (lat, lon, geopotential_height)
  # hidden_layers: [256, 256, 256, 256]  # 4-layer MLP with 256 neurons each
  # activation: ReLU
  # output_dim: 1  # Temperature
  # loss: MSELoss

  _target_: "models.finer.FinerModel"
  in_features: 4  # (x,y,z, geopotential_height)
  out_features: 1 # temp
  num_hidden_layers: 6
  hidden_size: 256
  init_params:
    w0: 30.0       # Parameter for the sine activation, if used.
    w1: 30.0 # Hidden Omega
    activation: "finer" # finer-siren default "finer", any other value will give basic siren - we can use this to make other finer models
    
  optimizer_config: #default is for adam
    type: "Adam"
    learning_rate: 1.0e-4 #default for adam is 1e-4
    params:
      betas: [0.9, 0.999]
      eps: 1e-8  #this Parameter will cause the biggest changes to training ease and stability
      
  scheduler:
    type: "CosineAnnealingLR"
    params:
      T_max: 10 #number of iterations per cycle
      eta_min: 1e-8 #min learning rate
      #interval: "epoch" # update per epoch
    
  loss_config:
    type: "MSELoss"
    params:
      reduction: "mean"

    data_weight: 1.0 #followed Mohammad Amin Nabian, Hadi Meidani 2021
    physics_weight: 0.2 #20% loss physics contribute
    regularizer_weight: 0.1
    regularizer_norm: "L2" # L1 (mean abs) or L2   (mean^2)


trainer:
   max_epochs: 5
   #accumulate_grad_batches: 4
   callbacks:
     ModelCheckpoint:
       monitor: "train/total_loss"
       mode: "min"
       save_top_k: 3
       save_last: True
       dirpath: "checkpoints"
       
       
wandb:
  project: "3D_Atmosphere"
  entity: "mickell-als10-tco"
  log_model: True



pointcloud:
  # num_points: 921957120
  resolution:
    num_lats: 90
    num_lons: 180
    num_geopotential_heights: 1000
  lat_range: [-90, 90]
  lon_range: [-180,180]
  geopotential_height_range: [0, 20000] # default is range of entire dataset in training -428.6875, 48664.082
  

model_checkpoint: "./checkpoints/model.pt" #example  
  <|MERGE_RESOLUTION|>--- conflicted
+++ resolved
@@ -1,14 +1,9 @@
-seed: 42
+seed: 3
 run_name: "finer_12480-iter"
+
 dataset:
-<<<<<<< HEAD
   nc_file: "C:/Users/micke/Downloads/3D_atmosphere_preprocessed_again.nc"
   batch_size: 750000
-=======
-  # nc_file: "C:/Users/micke/Downloads/3D_atmosphere_preprocessed_again.nc"
-  nc_file: "/w/nobackup/385/scratch-space/expires-2025-Apr-01/3D_atmosphere_preprocessed_again.nc"
-  batch_size: 1000000
->>>>>>> 2fcdcaa2
   shuffle: False
   num_workers: 8
   prefetch_factor: 2
@@ -61,7 +56,7 @@
   _target_: "models.finer.FinerModel"
   in_features: 4  # (x,y,z, geopotential_height)
   out_features: 1 # temp
-  num_hidden_layers: 6
+  num_hidden_layers: 5
   hidden_size: 256
   init_params:
     w0: 30.0       # Parameter for the sine activation, if used.
@@ -70,7 +65,7 @@
     
   optimizer_config: #default is for adam
     type: "Adam"
-    learning_rate: 1.0e-4 #default for adam is 1e-4
+    learning_rate: 6.45e-5 #default for adam is 1e-4
     params:
       betas: [0.9, 0.999]
       eps: 1e-8  #this Parameter will cause the biggest changes to training ease and stability
@@ -87,14 +82,14 @@
     params:
       reduction: "mean"
 
-    data_weight: 1.0 #followed Mohammad Amin Nabian, Hadi Meidani 2021
-    physics_weight: 0.2 #20% loss physics contribute
+    data_weight: 0.8
+    physics_weight: 0.2
     regularizer_weight: 0.1
     regularizer_norm: "L2" # L1 (mean abs) or L2   (mean^2)
 
 
 trainer:
-   max_epochs: 5
+   max_epochs: 1
    #accumulate_grad_batches: 4
    callbacks:
      ModelCheckpoint:
@@ -115,11 +110,11 @@
 pointcloud:
   # num_points: 921957120
   resolution:
-    num_lats: 90
-    num_lons: 180
-    num_geopotential_heights: 1000
-  lat_range: [-90, 90]
-  lon_range: [-180,180]
+    num_lats: 180
+    num_lons: 360
+    num_geopotential_heights: 50
+  lat_range: [40, 45]
+  lon_range: [275, 285]
   geopotential_height_range: [0, 20000] # default is range of entire dataset in training -428.6875, 48664.082
   
 
